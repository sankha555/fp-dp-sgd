--- conflicted
+++ resolved
@@ -46,11 +46,8 @@
 
   void resize(size_t l);
   void resize_precise(size_t l);
-<<<<<<< HEAD
   void resize_min(size_t l);
-=======
   void reserve(size_t l);
->>>>>>> 881b4403
   void clear();
 
   void assign(const octetStream& os);
@@ -166,7 +163,7 @@
   template<class T>
   void exchange(T send_socket, T receive_socket) { exchange(send_socket, receive_socket, *this); }
   template<class T>
-  void exchange(T send_socket, T receive_socket, octetStream& receive_stream);
+  void exchange(T send_socket, T receive_socket, octetStream& receive_stream) const;
 
   friend ostream& operator<<(ostream& s,const octetStream& o);
   friend class PRNG;
@@ -196,20 +193,17 @@
   mxlen=l;
 }
 
-<<<<<<< HEAD
 inline void octetStream::resize_min(size_t l)
 {
   if (l > mxlen)
     resize_precise(l);
 }
 
-=======
 inline void octetStream::reserve(size_t l)
 {
   if (len + l > mxlen)
     resize_precise(len + l);
 }
->>>>>>> 881b4403
 
 inline void octetStream::append(const octet* x, const size_t l)
 {
