--- conflicted
+++ resolved
@@ -16,16 +16,7 @@
 # unset for GF(2^40) online and offline phase
 USE_GF2N_LONG = 1
 
-# set SPDZ_2K bit length parameters K and S
-SPDZ2K_K = -DSPDZ2K_K=64
-SPDZ2K_S = -DSPDZ2K_S=64
-
-# use additional optimizations in vole protocol
-USE_OPT_VOLE = 1
-NUM_VOLE_CHALLENGES = -DNUM_VOLE_CHALLENGES=3
-
 # set to -march=<architecture> for optimization
-<<<<<<< HEAD
 # AES-NI is required for BMR
 # PCLMUL is required for GF(2^128) computation
 # AVX2 support (Haswell or later) is used to optimize OT
@@ -35,20 +26,12 @@
 
 # allow to set compiler in CONFIG.mine
 CXX = g++
-=======
-# AVX2 support (Haswell or later) changes the bit matrix transpose
-ARCH = -mtune=native -mavx -march=native
->>>>>>> 881b4403
 
 # use CONFIG.mine to overwrite DIR settings
 -include CONFIG.mine
 
 ifeq ($(USE_GF2N_LONG),1)
 GF2N_LONG = -DUSE_GF2N_LONG
-endif
-
-ifeq ($(USE_OPT_VOLE),1)
-OPT_VOLE = -DUSE_OPT_VOLE
 endif
 
 # MAX_MOD_SZ must be at least ceil(len(p)/len(word))
@@ -67,13 +50,8 @@
 LDLIBS += -lrt
 endif
 
-<<<<<<< HEAD
 BOOST = -lboost_system -lboost_thread $(MY_BOOST)
 
 CFLAGS += $(ARCH) $(MY_CFLAGS) $(GDEBUG) -Wextra -Wall $(OPTIM) -I$(ROOT) -pthread $(PROF) $(DEBUG) $(MOD) $(MEMPROTECT) $(GF2N_LONG) $(PREP_DIR) -std=c++11 -Werror
-=======
-CXX = g++
-CFLAGS = $(ARCH) $(MY_CFLAGS) -g -Wextra -Wall $(OPTIM) -I$(ROOT) -pthread $(PROF) $(DEBUG) $(MOD) $(MOD) $(SPDZ2K_K) $(SPDZ2K_S) $(OPT_VOLE) $(NUM_VOLE_CHALLENGES) $(MEMPROTECT) $(GF2N_LONG) $(PREP_DIR) -maes -mpclmul -msse4.1 -mbmi2 --std=c++11 -Werror -no-pie
->>>>>>> 881b4403
 CPPFLAGS = $(CFLAGS)
 LD = $(CXX)