from __future__ import annotations

import math
from abc import abstractmethod
from typing import Any, Generic, Type, TypeVar

from Compiler import library as lib
from Compiler import util
from Compiler.GC.types import cbit, sbit, sbitint, sbits
from Compiler.program import Program
from Compiler.types import (Array, MemValue, MultiArray, _clear, _secret, cint,
                            regint, sint, sintbit)
from oram import demux_array, get_n_threads

program = Program.prog

# Adds messages on completion of heavy computation steps
debug = False
# Finer grained trace of steps that the ORAM performs
# + runtime error checks
# Warning: reveals information and makes the computation insecure
trace = False

n_threads = 16
n_parallel = 1024

# Avoids any memory allocation if set to False
# Setting to False prevents some optimizations but allows for controlling the ORAMs outside of the main tape
allow_memory_allocation = True


def get_n_threads(n_loops):
    if n_threads is None:
        if n_loops > 2048:
            return 8
        else:
            return None
    else:
        return n_threads


T = TypeVar("T", sint, sbitint)
B = TypeVar("B", sintbit, sbit)


class SqrtOram(Generic[T, B]):
    # TODO: Preferably this is an Array of vectors, but this is currently not supported
    # One should regard these structures as Arrays where an entry may hold more
    # than one value (which is a nice property to have when using the ORAM in
    # practise).
    shuffle: MultiArray
    stash: MultiArray
    # A block has an index and data
    # `shuffle` and `stash` store the data,
    # `shufflei` and `stashi` store the index
    shufflei: Array
    stashi: Array

    shuffle_used: Array
    position_map: PositionMap

    # The size of the ORAM, i.e. how many elements it stores
    n: int
    # The period, i.e. how many calls can be made to the ORAM before it needs to be refreshed
    T: int
    # Keep track of how far we are in the period, and coincidentally how large
    # the stash is (each access results in a fake or real block being put on
    # the stash)
    t: cint

    def __init__(self, data: T | MultiArray, entry_length: int = 1, value_type: Type[T] = sint, k: int = 0, period: int | None = None, initialize: bool = True, empty_data=False) -> None:
        """Initialize a new Oblivious RAM using the "Square-Root" algorithm.

        Args:
            data (MultiArray): The data with which to initialize the ORAM. One may provide a MultiArray such that every "block" can hold multiple elements (an Array).
            value_type (sint): The secret type to use, defaults to sint.
            k (int): Leave at 0, this parameter is used to recursively pass down the depth of this ORAM.
            period (int): Leave at None, this parameter is used to recursively pass down the top-level period.
        """
        global debug, allow_memory_allocation

        # Correctly initialize the shuffle (memory) depending on the type of data
        if isinstance(data, MultiArray):
            self.shuffle = data
            self.n = len(data)
        elif isinstance(data, sint):
            self.n = math.ceil(len(data) // entry_length)
            if (len(data) % entry_length != 0):
                raise Exception('Data incorrectly padded.')
            self.shuffle = MultiArray(
                (self.n, entry_length), value_type=value_type)
            self.shuffle.assign_part_vector(data.get_vector())
        else:
            raise Exception("Incorrect format.")

        # Only sint is supported
        if value_type != sint and value_type != sbitint:
            raise Exception("The value_type must be either sint or sbitint")

        # Set derived constants
        self.value_type = value_type
        self.bit_type: Type[B] = value_type.bit_type
        self.index_size = util.log2(self.n)
        self.index_type = value_type.get_type(self.index_size)
        self.entry_length = entry_length

        if debug:
            lib.print_ln(
                'Initializing SqrtORAM of size %s at depth %s', self.n, k)

        self.shuffle_used = cint.Array(self.n)
        # Random permutation on the data
        self.shufflei = Array.create_from(
            [self.index_type(i) for i in range(self.n)])
        # Calculate the period if not given
        # upon recursion, the period should stay the same ("in sync"),
        # therefore it can be passed as a constructor parameter
        self.T = int(math.ceil(
            math.sqrt(self.n * util.log2(self.n) - self.n + 1))) if not period else period
        if debug and not period:
            lib.print_ln('Period set to %s', self.T)

        # Here we allocate the memory for the permutation
        # Note that self.shuffle_the_shuffle mutates this field
        #   Why don't we pass it as an argument then? Well, this way we don't have to allocate memory while shuffling, which keeps open the possibility for multithreading
        self.permutation = Array.create_from(
            [self.index_type(i) for i in range(self.n)])
        # We allow the caller to postpone the initialization of the shuffle
        # This is the most expensive operation, and can be done in a thread (only if you know what you're doing)
        # Note that if you do not initialize, the ORAM is insecure
        if initialize:
            # If the ORAM is not initialized with existing data, we can apply
            # a small optimization by forgoing shuffling the shuffle, as all
            # entries of the shuffle are equal and empty.
            if empty_data:
                random_shuffle = sint.get_secure_shuffle(self.n)
                self.shufflei.secure_permute(random_shuffle)
                self.permutation.assign(self.shufflei[:].inverse_permutation())
                if trace:
                    lib.print_ln('  Calculated inverse permutation')
            else:
                self.shuffle_the_shuffle()
        else:
            print('You are opting out of default initialization for SqrtORAM. Be sure to call refresh before using the SqrtORAM, otherwise the ORAM is not secure.')
        # Initialize position map (recursive oram)
        self.position_map = PositionMap.create(self.permutation, k + 1, self.T)

        # Initialize stash
        self.stash = MultiArray((self.T, entry_length), value_type=value_type)
        self.stashi = Array(self.T, value_type=value_type)
        self.t = MemValue(cint(0))

        # Initialize temp variables needed during the computation
        self.found_ = self.bit_type.Array(size=self.T)
        self.j = MemValue(cint(0, size=1))

        # To prevent the compiler from recompiling the same code over and over again, we should use @method_block
        # However, @method_block requires allocation (of return address), which is not allowed when not in the main thread
        # Therefore, we only conditionally wrap the methods in a @method_block if we are guaranteed to be running in the main thread
        SqrtOram.shuffle_the_shuffle = lib.method_block(SqrtOram.shuffle_the_shuffle) if allow_memory_allocation else SqrtOram.shuffle_the_shuffle
        SqrtOram.refresh = lib.method_block(SqrtOram.refresh) if allow_memory_allocation else SqrtOram.refresh
<<<<<<< HEAD
        SqrtOram.reinitialize = lib.method_block(SqrtOram.reinitialize) if allow_memory_allocation else SqrtOram.reinitialize
=======
>>>>>>> 58673867

    @lib.method_block
    def access(self, index: T, write: B, *value: T):
        global trace,n_parallel
        if trace:
            @lib.if_e(write.reveal() == 1)
            def _():
                lib.print_ln('  Writing to secret index %s', index.reveal())

            @lib.else_
            def __():
                lib.print_ln('  Reading from secret index %s', index.reveal())

        value = self.value_type(value, size=self.entry_length).get_vector(
            0, size=self.entry_length)
        index = MemValue(index)

        # Refresh if we have performed T (period) accesses
        @lib.if_(self.t == self.T)
        def _():
            self.refresh()

        found: B = MemValue(self.bit_type(False))
        result: T = MemValue(self.value_type(0, size=self.entry_length))

        # First we scan the stash for the item
        self.found_.assign_all(0)

        # This will result in a bit array with at most one True,
        # indicating where in the stash 'index' is found
        @lib.multithread(get_n_threads(self.T), self.T)
        def _(base, size):
            self.found_.assign_vector(
                (self.stashi.get_vector(base, size) == index.expand_to_vector(size)) &
                self.bit_type(regint.inc(size, base=base) <
                              self.t.expand_to_vector(size)),
                base=base)

        # To determine whether the item is found in the stash, we simply
        # check wheterh the demuxed array contains a True
        # TODO: What if the index=0?
        found.write(sum(self.found_))

        # Store the stash item into the result if found
        # If the item is not in the stash, the result will simple remain 0
        @lib.map_sum(get_n_threads(self.T), n_parallel, self.T,
                     self.entry_length, [self.value_type] * self.entry_length)
        def stash_item(i):
            entry = self.stash[i][:]
            access_here = self.found_[i]
            # This is a bit unfortunate
            # We should loop from 0 to self.t, but t is dynamic thus this is impossible.
            # Therefore we loop till self.T (the max value of self.t)
            # is_in_time = i < self.t

            # If we are writing, we need to add the value
            self.stash[i] += write * access_here * (value - entry)
            return (entry * access_here)[:]
        result += self.value_type(stash_item(), size=self.entry_length)

        if trace:
            @lib.if_e(found.reveal() == 1)
            def _():
                lib.print_ln('  Found item in stash')

            @lib.else_
            def __():
                lib.print_ln('  Did not find item in stash')

        # Possible fake lookup of the item in the shuffle,
        # depending on whether we already found the item in the stash
        physical_address = self.position_map.get_position(index, found)
        # We set shuffle_used to True, to track that this shuffle item needs to be refreshed
        # with its equivalent on the stash once the period is up.
        self.shuffle_used[physical_address] = cbit(True)

        # If the item was not found in the stash
        # ...we update the item in the shuffle
        self.shuffle[physical_address] += write * \
            found.bit_not() * (value - self.shuffle[physical_address][:])
        # ...and the item retrieved from the shuffle is our result
        result += self.shuffle[physical_address] * found.bit_not()
        # We append the newly retrieved item to the stash
        self.stash[self.t].assign(self.shuffle[physical_address][:])
        self.stashi[self.t] = self.shufflei[physical_address]

        if trace:
            @lib.if_((write * found.bit_not()).reveal())
            def _():
                lib.print_ln('  Wrote (%s: %s) to shuffle[%s]', self.stashi[self.t].reveal(
                ), self.shuffle[physical_address].reveal(), physical_address)

        # Increase the "time" (i.e. access count in current period)
        self.t.iadd(1)

        return result

    @lib.method_block
    def write(self, index: T, *value: T):
        global trace, n_parallel
        if trace:
            lib.print_ln('  Writing to secret index %s', index.reveal())

        if isinstance(value, tuple) or isinstance(value,list):
            value = self.value_type(value, size=self.entry_length)
            print(value, type(value))
        elif isinstance(value, self.value_type):
            value = self.value_type(*value, size=self.entry_length)
            print(value, type(value))
        else:
            raise Exception("Cannot handle type of value passed")
        print(self.entry_length, value, type(value),len(value))
        value = MemValue(value)
        index = MemValue(index)

        # Refresh if we have performed T (period) accesses
        @lib.if_(self.t == self.T)
        def _():
            self.refresh()

        found: B = MemValue(self.bit_type(False))
        result: T = MemValue(self.value_type(0, size=self.entry_length))

        # First we scan the stash for the item
        self.found_.assign_all(0)

        # This will result in an bit array with at most one True,
        # indicating where in the stash 'index' is found
        @lib.multithread(get_n_threads(self.T), self.T)
        def _(base, size):
            self.found_.assign_vector(
                (self.stashi.get_vector(base, size) == index.expand_to_vector(size)) &
                self.bit_type(regint.inc(size, base=base) <
                              self.t.expand_to_vector(size)),
                base=base)

        # To determine whether the item is found in the stash, we simply
        # check wheterh the demuxed array contains a True
        # TODO: What if the index=0?
        found.write(sum(self.found_))

        @lib.map_sum(get_n_threads(self.T), n_parallel, self.T,
                     self.entry_length, [self.value_type] * self.entry_length)
        def stash_item(i):
            entry = self.stash[i][:]
            access_here = self.found_[i]
            # This is a bit unfortunate
            # We should loop from 0 to self.t, but t is dynamic thus this is impossible.
            # Therefore we loop till self.T (the max value of self.t)
            # is_in_time = i < self.t

            # We update the stash value
            self.stash[i] += access_here * (value - entry)
            return (entry * access_here)[:]
        result += self.value_type(stash_item(), size=self.entry_length)

        if trace:
            @lib.if_e(found.reveal() == 1)
            def _():
                lib.print_ln('  Found item in stash')

            @lib.else_
            def __():
                lib.print_ln('  Did not find item in stash')

        # Possible fake lookup of the item in the shuffle,
        # depending on whether we already found the item in the stash
        physical_address = self.position_map.get_position(index, found)
        # We set shuffle_used to True, to track that this shuffle item needs to be refreshed
        # with its equivalent on the stash once the period is up.
        self.shuffle_used[physical_address] = cbit(True)

        # If the item was not found in the stash
        # ...we update the item in the shuffle
        self.shuffle[physical_address] += found.bit_not() * \
            (value - self.shuffle[physical_address][:])
        # ...and the item retrieved from the shuffle is our result
        result += self.shuffle[physical_address] * found.bit_not()
        # We append the newly retrieved item to the stash
        self.stash[self.t].assign(self.shuffle[physical_address][:])
        self.stashi[self.t] = self.shufflei[physical_address]

        if trace:
            @lib.if_(found.bit_not().reveal())
            def _():
                lib.print_ln('  Wrote (%s: %s) to shuffle[%s]', self.stashi[self.t].reveal(
                ), self.shuffle[physical_address].reveal(), physical_address)

            lib.print_ln('  Appended shuffle[%s]=(%s: %s) to stash at position t=%s', physical_address,
                         self.shufflei[physical_address].reveal(), self.shuffle[physical_address].reveal(), self.t)

        # Increase the "time" (i.e. access count in current period)
        self.t.iadd(1)

        return result

    @lib.method_block
    def read(self, index: T, *value: T):
        global debug, trace, n_parallel
        if trace:
            lib.print_ln('  Reading from secret index %s', index.reveal())

        value = self.value_type(value)
        index = MemValue(index)

        # Refresh if we have performed T (period) accesses
        @lib.if_(self.t == self.T)
        def _():
            if debug:
                lib.print_ln('  Refreshing SqrtORAM')
                lib.print_ln('  t=%s according to me', self.t)

            self.refresh()

        found: B = MemValue(self.bit_type(False))
        result: T = MemValue(self.value_type(0, size=self.entry_length))

        # First we scan the stash for the item
        self.found_.assign_all(0)

        # This will result in a bit array with at most one True,
        # indicating where in the stash 'index' is found
        @lib.multithread(get_n_threads(self.T), self.T)
        def _(base, size):
            self.found_.assign_vector(
                (self.stashi.get_vector(base, size) == index.expand_to_vector(size)) &
                self.bit_type(regint.inc(size, base=base) <
                              self.t.expand_to_vector(size)),
                base=base)

        # To determine whether the item is found in the stash, we simply
        # check wheterh the demuxed array contains a True
        # TODO: What if the index=0?
        found.write(sum(self.found_))

        # Store the stash item into the result if found
        # If the item is not in the stash, the result will simple remain 0
        @lib.map_sum(get_n_threads(self.T), n_parallel, self.T,
                     self.entry_length, [self.value_type] * self.entry_length)
        def stash_item(i):
            entry = self.stash[i][:]
            access_here = self.found_[i]
            # This is a bit unfortunate
            # We should loop from 0 to self.t, but t is dynamic thus this is impossible.
            # Therefore we loop till self.T (the max value of self.t)
            # is_in_time = i < self.t

            return (entry * access_here)[:]
        result += self.value_type(stash_item(), size=self.entry_length)

        if trace:
            @lib.if_e(found.reveal() == 1)
            def _():
                lib.print_ln('  Found item in stash')

            @lib.else_
            def __():
                lib.print_ln('  Did not find item in stash')

        # Possible fake lookup of the item in the shuffle,
        # depending on whether we already found the item in the stash
        physical_address = self.position_map.get_position(index, found)
        # We set shuffle_used to True, to track that this shuffle item needs to be refreshed
        # with its equivalent on the stash once the period is up.
        self.shuffle_used[physical_address] = cbit(True)

        # If the item was not found in the stash
        # the item retrieved from the shuffle is our result
        result += self.shuffle[physical_address] * found.bit_not()
        # We append the newly retrieved item to the stash
        self.stash[self.t].assign(self.shuffle[physical_address][:])
        self.stashi[self.t] = self.shufflei[physical_address]

        if trace:
            lib.print_ln('  Appended shuffle[%s]=(%s: %s) to stash at position t=%s', physical_address,
                         self.shufflei[physical_address].reveal(), self.shuffle[physical_address].reveal(), self.t)

        # Increase the "time" (i.e. access count in current period)
        self.t.iadd(1)

        return result

    __getitem__ = read
    __setitem__ = write

    def shuffle_the_shuffle(self) -> None:
        """Permute the memory using a newly generated permutation and return
        the permutation that would generate this particular shuffling.

        This permutation is needed to know how to map logical addresses to
        physical addresses, and is used as such by the postition map."""

        global trace
        # Random permutation on n elements
        random_shuffle = sint.get_secure_shuffle(self.n)
        if trace:
            lib.print_ln('  Generated shuffle')
        # Apply the random permutation
        self.shuffle.secure_permute(random_shuffle)
        if trace:
            lib.print_ln('  Shuffled shuffle')
        self.shufflei.secure_permute(random_shuffle)
        if trace:
            lib.print_ln('  Shuffled shuffle indexes')

        if trace and allow_memory_allocation:
            # If shufflei does not contain exactly the indices [i for i in
            # range(self.n)], the underlying waksman network of
            # 'inverse_permutation' will hang.
            tmp_shuffli = Array.create_from(self.shufflei[:])
            @lib.if_(sum(lib.sort(tmp_shuffli)[:] == Array.create_from([cint(i) for i in range(self.n)])[:]).reveal() != self.n)
            def _():
                lib.print_ln(
                    'Shufflei is corrupted! You have found a bug in the implementation :c\nThe computation will now hang...')

        # Calculate the permutation that would have produced the newly produced
        # shuffle order. This can be calculated by regarding the logical
        # indexes (shufflei) as a permutation and calculating its inverse,
        # i.e. find P such that P([1,2,3,...]) = shufflei.
        # this is not necessarily equal to the inverse of the above generated
        # random_shuffle, as the shuffle may already be out of order (e.g. when
        # refreshing).
        self.permutation.assign(self.shufflei[:].inverse_permutation())
        if trace:
            lib.print_ln('  Calculated inverse permutation')

    def refresh(self):
        """Refresh the ORAM by reinserting the stash back into the shuffle, and
        reshuffling the shuffle.

        This must happen on the T'th (period) accesses to the ORAM."""

        self.j.write(0)
        # Shuffle and emtpy the stash, and store elements back into shuffle

        @lib.for_range_opt(self.n)
        def _(i):
            @lib.if_(self.shuffle_used[i])
            def _():
                self.shuffle[i] = self.stash[self.j]
                self.shufflei[i] = self.stashi[self.j]
                self.j += 1

        # Reset the clock
        self.t.write(0)
        # Reset shuffle_used
        self._reset_shuffle_used()

        # Reinitialize position map
        self.shuffle_the_shuffle()
        # Note that we skip here the step of "packing" the permutation.
        # Since the underlying memory of the position map is already aligned in
        # this packed structure, we can simply overwrite the memory while
        # maintaining the structure.
        self.position_map.reinitialize(*self.permutation)

    def reinitialize(self, *data: T):
        # Note that this method is only used during refresh, and as such is
        # only called with a permutation as data.

        # The logical addresses of some previous permutation are irrelevant and must be reset
        self.shufflei.assign([self.index_type(i) for i in range(self.n)])
        # Reset the clock
        self.t.write(0)
        # Reset shuffle_used
        self._reset_shuffle_used()

        # Note that the self.shuffle is actually a MultiArray
        # This structure is preserved while overwriting the values using
        # assign_vector
        self.shuffle.assign_vector(self.value_type(
            data, size=self.n * self.entry_length))
        # Note that this updates self.permutation (see constructor for explanation)
        self.shuffle_the_shuffle()
        self.position_map.reinitialize(*self.permutation)

    def _reset_shuffle_used(self):
        global allow_memory_allocation
        if allow_memory_allocation:
            self.shuffle_used.assign_all(0)
        else:
            @lib.for_range_opt(self.n)
            def _(i):
                self.shuffle_used[i] = cint(0)


class PositionMap(Generic[T, B]):
    PACK_LOG: int = 3
    PACK: int = 1 << PACK_LOG

    n: int  # n in the paper
    depth: int  # k in the paper
    value_type: Type[T]

    def __init__(self, n: int, value_type: Type[T] = sint, k: int = -1) -> None:
        self.n = n
        self.depth = MemValue(cint(k))
        self.value_type = value_type
        self.bit_type = value_type.bit_type
        self.index_type = self.value_type.get_type(util.log2(n))

    @abstractmethod
    def get_position(self, logical_address: _secret, fake: B) -> Any:
        """Retrieve the block at the given (secret) logical address."""
        global trace
        if trace:
            lib.print_ln('  %s Scanning %s for logical address %s (fake=%s)', self.depth,
                         self.__class__.__name__, logical_address.reveal(), sintbit(fake).reveal())

    def reinitialize(self, *permutation: T):
        """Reinitialize this PositionMap.

        Since the reinitialization occurs at runtime (`on SqrtORAM.refresh()`),
        we cannot simply call __init__ on self. Instead, we must take care to
        reuse and overwrite the same memory.
        """
        ...

    @classmethod
    def create(cls, permutation: Array, k: int, period: int, value_type: Type[T] = sint) -> PositionMap:
        """Creates a new PositionMap. This is the method one should call when
        needing a new position map. Depending on the size of the given data, it
        will either instantiate a RecursivePositionMap or
        a LinearPositionMap."""
        n = len(permutation)

        global debug
        if n / PositionMap.PACK <= period:
            if debug:
                lib.print_ln(
                    'Initializing LinearPositionMap at depth %s of size %s', k, n)
            res = LinearPositionMap(permutation, value_type, k=k)
        else:
            if debug:
                lib.print_ln(
                    'Initializing RecursivePositionMap at depth %s of size %s', k, n)
            res = RecursivePositionMap(permutation, period, value_type, k=k)

        return res


class RecursivePositionMap(PositionMap[T, B], SqrtOram[T, B]):

    def __init__(self, permutation: Array, period: int, value_type: Type[T] = sint, k: int = -1) -> None:
        PositionMap.__init__(self, len(permutation), k=k)
        pack = PositionMap.PACK

        # We pack the permutation into a smaller structure, index with a new permutation
        packed_size = int(math.ceil(self.n / pack))
        packed_structure = MultiArray(
            (packed_size, pack), value_type=value_type)
        for i in range(packed_size):
            packed_structure[i] = Array.create_from(
                permutation[i*pack:(i+1)*pack])

        # TODO: Should this be n or packed_size?
        SqrtOram.__init__(self, packed_structure, value_type=value_type,
                          period=period, entry_length=pack, k=self.depth)

        # Initialize random temp variables needed during the computation
        self.block_index_demux: Array = self.bit_type.Array(self.T)
        self.element_index_demux: Array = self.bit_type.Array(PositionMap.PACK)

    @lib.method_block
    def get_position(self, logical_address: T, fake: B) -> _clear:
        super().get_position(logical_address, fake)

        pack = PositionMap.PACK
        pack_log = PositionMap.PACK_LOG

        # The item at logical_address
        # will be in block with index h (block.<h>)
        # at position l in block.data (block.data<l>)
        h = MemValue(self.value_type.bit_compose(sbits.get_type(program.bit_length)(
            logical_address).right_shift(pack_log, program.bit_length)))
        l = self.value_type.bit_compose(sbits(logical_address) & (pack - 1))

        # The resulting physical address
        p = MemValue(self.index_type(-1))
        found: B = MemValue(self.bit_type(False))

        # First we try and retrieve the item from the stash at position stash[h][l]
        # Since h and l are secret, we do this by scanning the entire stash

        # First we scan the stash for the block we need
        self.block_index_demux.assign_all(0)

        @lib.for_range_opt_multithread(get_n_threads(self.T), self.T)
        def _(i):
            self.block_index_demux[i] = (
                self.stashi[i] == h) & self.bit_type(i < self.t)
        # We can determine if the 'index' is in the stash by checking the
        # block_index_demux array
        found = sum(self.block_index_demux)
        # Once a block is found, we use the following condition to pick the correct item from that block
        demux_array(l.bit_decompose(PositionMap.PACK_LOG), self.element_index_demux)

        # Finally we use the conditions to conditionally write p
        @lib.map_sum(get_n_threads(self.T * pack), n_parallel, self.T * pack, 1, [self.value_type])
        def p_(i):
            # We should loop from 0 through self.t, but runtime loop lengths are not supported by map_sum
            # Therefore we include the check (i < self.t)
            return self.stash[i // pack][i % pack] * self.block_index_demux[i // pack] * self.element_index_demux[i % pack] * (i < self.t)
        p.write(p_())

        global trace
        if trace:
            @lib.if_(found.reveal() == 0)
            def _():
                lib.print_ln('  %s Position not in stash', self.depth)

        # Then we try and retrieve the item from the shuffle (the actual memory)
        # Depending on whether we found the item in the stash, we either
        # block 'h' in which 'index' resides, or a random block from the shuffle
        p_prime = self.position_map.get_position(h, found)
        self.shuffle_used[p_prime] = cbit(True)

        # The block retrieved from the shuffle
        block_p_prime: Array = self.shuffle[p_prime]

        if trace:
            @lib.if_e(found.reveal() == 0)
            def _():
                lib.print_ln('  %s Retrieved stash[%s]=(%s: %s)',
                             self.depth, p_prime.reveal(), self.shufflei[p_prime.reveal()].reveal(), self.shuffle[p_prime.reveal()].reveal())

            @lib.else_
            def __():
                lib.print_ln('  %s Retrieved dummy stash[%s]=(%s: %s)',
                             self.depth, p_prime.reveal(), self.shufflei[p_prime.reveal()].reveal(), self.shuffle[p_prime.reveal()].reveal())

        # We add the retrieved block from the shuffle to the stash
        self.stash[self.t].assign(block_p_prime[:])
        self.stashi[self.t] = self.shufflei[p_prime]
        # Increase t
        self.t += 1

        # if found or not fake
        condition: B = self.bit_type(fake.bit_or(found.bit_not()))
        # Retrieve l'th item from block
        # l is secret, so we must use linear scan
        hit = Array.create_from((regint.inc(pack) == l.expand_to_vector(
            pack)) & condition.expand_to_vector(pack))

        @lib.for_range_opt(pack)
        def _(i):
            p.write((hit[i]).if_else(block_p_prime[i], p))

        return p.reveal()

    def reinitialize(self, *permutation: T):
        SqrtOram.reinitialize(self, *permutation)


class LinearPositionMap(PositionMap):
    physical: Array
    used: Array

    def __init__(self, data: Array, value_type: Type[T] = sint, k: int = -1) -> None:
        PositionMap.__init__(self, len(data), value_type, k=k)
        self.physical = data
        self.used = self.bit_type.Array(self.n)

        # Initialize random temp variables needed during the computation
        self.physical_demux: Array = self.bit_type.Array(self.n)

    @lib.method_block
    def get_position(self, logical_address: T, fake: B) -> _clear:
        """
        This method corresponds to GetPosBase in the paper.
        """
        super().get_position(logical_address, fake)

        global trace
        if trace:
            @lib.if_(((logical_address < 0) * (logical_address >= self.n)).reveal())
            def _():
                lib.runtime_error(
                    'logical_address must lie between 0 and self.n - 1')

        fake = MemValue(self.bit_type(fake))
        logical_address = MemValue(logical_address)

        p: MemValue = MemValue(self.index_type(-1))
        done: B = self.bit_type(False)

        # In order to get an address at secret logical_address,
        # we need to perform a linear scan.
        self.physical_demux.assign_all(0)

        @lib.for_range_opt_multithread(get_n_threads(self.n), self.n)
        def condition_i(i):
            self.physical_demux[i] = \
                (self.bit_type(fake).bit_not() & self.bit_type(logical_address == i)) \
                | (fake & self.used[i].bit_not())

        # In the event that fake=True, there are likely multiple entried in physical_demux set to True (i.e. where self.used[i] = False)
        # We only need once, so we pick the first one we find
        @lib.for_range_opt(self.n)
        def _(i):
            nonlocal done
            self.physical_demux[i] &= done.bit_not()
            done |= self.physical_demux[i]

        # Retrieve the value from the physical memory obliviously
        @lib.map_sum_opt(get_n_threads(self.n), self.n, [self.value_type])
        def calc_p(i):
            return self.physical[i] * self.physical_demux[i]
        p.write(calc_p())

        # Update self.used
        self.used.assign(self.used[:] | self.physical_demux[:])

        if trace:
            @lib.if_((p.reveal() < 0).bit_or(p.reveal() > len(self.physical)))
            def _():
                lib.runtime_error(
                    '%s Did not find requested logical_address in shuffle, something went wrong.', self.depth)

        return p.reveal()

    def reinitialize(self, *data: T):
        self.physical.assign_vector(data)

        global allow_memory_allocation
        if allow_memory_allocation:
            self.used.assign_all(False)
        else:
            @lib.for_range_opt(self.n)
            def _(i):
                self.used[i] = self.bit_type(0)<|MERGE_RESOLUTION|>--- conflicted
+++ resolved
@@ -159,10 +159,7 @@
         # Therefore, we only conditionally wrap the methods in a @method_block if we are guaranteed to be running in the main thread
         SqrtOram.shuffle_the_shuffle = lib.method_block(SqrtOram.shuffle_the_shuffle) if allow_memory_allocation else SqrtOram.shuffle_the_shuffle
         SqrtOram.refresh = lib.method_block(SqrtOram.refresh) if allow_memory_allocation else SqrtOram.refresh
-<<<<<<< HEAD
         SqrtOram.reinitialize = lib.method_block(SqrtOram.reinitialize) if allow_memory_allocation else SqrtOram.reinitialize
-=======
->>>>>>> 58673867
 
     @lib.method_block
     def access(self, index: T, write: B, *value: T):
