--- conflicted
+++ resolved
@@ -30,6 +30,11 @@
                 bool passive=false)
     : OTExtension(nbaseOTs, baseLength, nloops, nsubloops, player, baseReceiverInput,
             baseSenderInput, baseReceiverOutput, role, passive),
+            senderOutputMatrices(2), matrices(2),
+            receiverOutputMatrix(matrices[0]), t1(matrices[1]) {}
+
+    OTCorrelator(BaseOT& baseOT, TwoPartyPlayer* player, bool passive) :
+            OTExtension(baseOT, player, passive),
             senderOutputMatrices(2), matrices(2),
             receiverOutputMatrix(matrices[0]), t1(matrices[1]) {}
 
@@ -73,15 +78,11 @@
     void transfer(int nOTs, const BitVector& receiverInput);
     template <class T>
     void extend(int nOTs, BitVector& newReceiverInput);
+    void extend_correlated(BitVector& newReceiverInput);
     void extend_correlated(int nOTs, BitVector& newReceiverInput);
-<<<<<<< HEAD
-    template <class T>
-    void expand(int start, int slice);
-=======
->>>>>>> 881b4403
+    void transpose(int start, int slice);
     template <class T>
     void expand_transposed();
-    void transpose(int start, int slice);
     template <class T, class V>
     void hash_outputs(int nOTs, vector<V>& senderOutput, V& receiverOutput);
 
